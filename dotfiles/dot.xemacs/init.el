;; ---------------------------------------------------------------- ;;
;;
;; Emacs Cheatsheet:
;;
;; -- Essential --
;;
;;   You can't use emacs with knowing these
;;
;; C-x C-f   -- open
;; C-x C-s   -- save
;; C-x C-w   -- save-as
;; C-x C-v   -- open, replacing current file
;; C-x k     -- close (kill-buffer)
;; C-z       -- suspend/minimize
;; C-x C-c   -- quit
;; C-g       -- stop the running command
;;
;; -- Basic --
;;
;;   Things any decent editor has to be able to do.
;;
;; C-_       -- undo
;; C-x u     -- undo
;;
;; M-f       -- move forward a word
;; M-<right> -- move forward a word
;; M-b       -- move backwards a word
;; M-<left>  -- move backwards a word
;; M-<up>    -- move forward a block
;; M-<down>  -- move backwards a block
;; C-a       -- go to beginning of line
;; C-e       -- go to end of line
;; M-g g     -- goto line number
;; M-<       -- goto beginning of file
;; M->       -- goto end of file
;;
;; C-s       -- search
;; C-r       -- backwards search
;;
;; M-<del>   -- kill (cut) previous word
;; M-d       -- kill next word
;; C-k       -- kill rest of line
;; C-y       -- yank (paste)
;; C-u C-y   -- yank, but leave the cursor where it is
;; M-y       -- replace last yank with next thing in the kill buffer
;;
;; Ins       -- switch to overwrite mode
;;
;; -- Medium --
;;
;;   Some of the things that make emacs cool
;;
;; M-x       -- run a command
;;
;; C-x 2     -- split frame horizontally
;; C-x 3     -- split frame vertically
;; C-x o     -- switch between frames
;; C-x 1     -- get rid of all frames but this one
;; C-x 0     -- get rid of this frame
;; C-x 5 2   -- open a new window
;; C-x 5 o   -- switch between windows
;; C-x 5 1   -- close all windows but this one
;; C-x 5 0   -- close this window
;;
;; M-space   -- begin marking a region.  Also just shift-<arrow>
;; C-w       -- kill-region
;; M-w       -- copy-region
;; C-x C-x   -- move cursor to the mark
;;
;; C-t       -- switch this letter with the previous letter
;; M-t       -- switch this word with the previous word
;;
;; M-u       -- make the next word all caps
;; M-l       -- make the next word all lowercase
;; M-c       -- make the next word title (first letter capital, rest lower)
;;
;; M-space   -- collapse whitespace into a single space
;;
;; -- Advanced --
;;
;;   You only need these occasionally, but when you do, they are awesome
;;
;; C-u <n> <cmd>
;;           -- repeat command <cmd> <n> times.  <n> defaults to 4
;; C-u is a general "universal argument" that is used to alter the
;; behavior of many emacs commands.
;;
;; C-x (     -- start defining a macro
;; C-x )     -- finish defining a macro
;; C-x e     -- execute the last defined macro
;;
;; C-r k     -- kill rectangle
;; C-r y     -- yank rectangle
;;
;; M-C-%     -- query-replace-string
;;
;; M-q       -- re-justify block
;; C-M-\     -- re-tabify a block
;; M-;       -- comment or uncomment out a region
;;
;; C-x n n   -- narrow to region.  This only shows this portion of the
;;              buffer and makes the rest inaccessible.
;; C-x n w   -- Widen.  Un-narrow, so you can see thw whole buffer again
;;
;; M-!       -- Run a shell command
;;
;; M-x make-frame-on-display
;;           -- open a window on a different display
;;
;; http://www.gnu.org/software/emacs/manual/html_node/emacs/index.html
;; http://www.emacswiki.org/emacs/EmacsWiki
;;
;; ---------------------------------------------------------------- ;;


;; ---------------------------------------------------------------- ;;
;; Macros for determining whether we are in emacs or xemacs, etc.
;;
(defmacro GNUEmacs (&rest x)
  (list 'if (string-match "GNU Emacs" (version)) (cons 'progn x)))
(defmacro XEmacs (&rest x)
  (list 'if (string-match "XEmacs" (version)) (cons 'progn x)))
(defun emacs-number ()
  "Return emacs version as a number"
  (interactive)
  (+ emacs-major-version (/ emacs-minor-version 10.0)))
(defmacro Unix (&rest x)
  (list 'if (not (eq system-type 'windows-nt)) (cons 'progn x)))
(defmacro Windows (&rest x)
  (list 'if (eq system-type 'windows-nt) (cons 'progn x)))

;; ---------------------------------------------------------------- ;;
;; Various configuration
;;
(setq frame-title-format mode-line-buffer-identification)
(setq enable-local-variables t)		;; Let files specify major-mode
(setq-default indent-tabs-mode nil)     ;; Indent with spaces, not tabs
(setq inhibit-startup-message t)	;; No emacs start-up message
(setq dired-listing-switches (concat dired-listing-switches "F"))
(put 'narrow-to-region 'disabled nil)	;; Enable C-x-n-n
(setq diff-switches "-wu")              ;; Switches to pass to diff
(setq require-final-newline t)          ;; Always make sure files end
                                        ;; with newlines

;; customize mode line
(setq display-time-string-forms '((format "%s:%s%s" 12-hours minutes am-pm)))
(display-time)				;; Show current time

;; ---------------------------------------------------------------- ;;
;; Turn off the toolbar
;;
(if (featurep 'toolbar)                 ;; XEmacs
    (set-specifier default-toolbar-visible-p nil)) ;; turn off toolbar
(if (functionp 'tool-bar-mode)          ;; GNUEmacs 21.3
    (tool-bar-mode -1))                 ;; turn off toolbar

;; ---------------------------------------------------------------- ;;
;; Make C-xC-c kill this frame before killing all of emacs
;;
;; Otherwise, if you just want to kill a frame, use C-x 5 0
;;
(global-set-key "\C-x\C-c" 'close-frame-or-exit)
(defun close-frame-or-exit ()
  "If multiple frames, close a frame, otherwise exit emacs."
  (interactive)
  (if (= (length (frame-list)) 1)
      (save-buffers-kill-emacs)
    (delete-frame)))

;; ---------------------------------------------------------------- ;;
;; Bash mode
;;
(defun bash-mode ()
  "Major mode for editing bash shell scripts.
Enters shell-script[bash] mode (see `shell-script-mode')."
  (interactive)
  (sh-mode)
  (sh-set-shell "bash"))

;; use bash-mode for .bashrc
(setq auto-mode-alist (append '(("\\.bashrc\\'" . bash-mode)
                                )
                              auto-mode-alist))

;; ---------------------------------------------------------------- ;;
;; Perl
;;
; http://www.emacswiki.org/emacs/CPerlMode
;; cperl-mode is preferred to perl-mode
;; "Brevity is the soul of wit" <foo at acm.org>
(defalias 'perl-mode 'cperl-mode)

; http://www.emacswiki.org/emacs/IndentingPerl
(setq cperl-indent-level 4
      cperl-continued-statement-offset 4
      ;cperl-close-paren-offset -4
      ;cperl-indent-parens-as-block t
      ;cperl-tab-always-indent t
      )

;; ---------------------------------------------------------------- ;;
;; VC
;;

;;
;; C-x v v    -- check in/out
;; C-x v =    -- diff to last version
;; C-x v u    -- discard this version and checkout last committed version
;; C-x v g    -- annotate
;;
(require 'vc)

;; ---------------------------------------------------------------- ;;
;; Backups and auto-saves
;;
;; from http://snarfed.org/gnu_emacs_backup_files
;;
;; http://www.gnu.org/software/emacs/manual/html_node/emacs/Auto-Save.html#Auto-Save
;; http://www.gnu.org/software/emacs/manual/html_node/emacs/Backup.html#Backup
;;
;; Auto-save: emacs automatically saves the buffer periodically, every
;; 300 (auto-save-interval) characters or auto-save-timeout seconds.
;; It also auto-saves every time there is a fatal error.  Force an
;; auto-save with do-auto-save.  Whether you auto-save is controled by
;; auto-save-default.
;;
;; Backups: The first time you save a file, the previous version of
;; that file is saved as a backup.  After that, the backup doesn't
;; change, no matter how many times you save it, until you revisit the
;; file.  There are no backups for files controlled by version
;; control.  Whether you have backups is controled by
;; make-backup-files (or vc-make-backup-files, for version controlled
;; files).
;;

(GNUEmacs
 ;; Put autosave files (ie #foo#) and backup files (ie foo~) in ~/.emacs.d/.
 (custom-set-variables
  '(auto-save-file-name-transforms '((".*" "~/.emacs.d/autosaves/\\1" t)))
  '(backup-directory-alist '((".*" . "~/.emacs.d/backups/"))))

<<<<<<< HEAD
;; For Emacs
;; Put autosave files (ie #foo#) and backup files (ie foo~) in ~/.emacs.d/.
(GNUEmacs (custom-set-variables
           '(auto-save-file-name-transforms '((".*" "~/.emacs.d/autosaves/\\1" t)))
           '(backup-directory-alist '((".*" . "~/.emacs.d/backups/"))))

          ;; create the autosave dir if necessary, since emacs won't.
          (make-directory "~/.emacs.d/autosaves/" t))

;; For XEmacs
;; Auto-save
;; Load the auto-save.el package, which lets you put all of your autosave
;; files in one place, instead of scattering them around the file system.
;; M-x recover-all-files or M-x recover-file to get them back
(XEmacs (defvar temp-directory "~/.xemacs/tmp")
        (make-directory temp-directory t)

        (setq auto-save-directory (concat temp-directory "/autosave")
              auto-save-hash-directory (concat temp-directory "/autosave-hash")
              auto-save-directory-fallback "/tmp"
              auto-save-list-file-prefix (concat temp-directory "/autosave-")
              auto-save-hash-p nil
              auto-save-timeout 100
              auto-save-interval 300)
        (make-directory auto-save-directory t)
        (require 'auto-save)

        ;; Put backups in another directory.  With the directory-info
        ;; variable, you can control which files get backed up where.
        (require 'backup-dir)
        (setq bkup-backup-directory-info
              `(
                (t ,(concat temp-directory "/backups") ok-create full-path)
                ))
        (setq make-backup-files t)
        (setq backup-by-copying t)
        (setq backup-by-copying-when-mismatch t)
        (setq backup-by-copying-when-linked t)
        (setq version-control t)
        (setq-default delete-old-versions t))
=======
 ;; create the autosave dir if necessary, since emacs won't.
 (make-directory "~/.emacs.d/autosaves/" t))

(XEmacs
 ;; Auto-save
 ;; Load the auto-save.el package, which lets you put all of your autosave
 ;; files in one place, instead of scattering them around the file system.
 ;; M-x recover-all-files or M-x recover-file to get them back
 (defvar temp-directory "~/.xemacs/tmp")
 (make-directory temp-directory t)

 (setq auto-save-directory (concat temp-directory "/autosave")
       auto-save-hash-directory (concat temp-directory "/autosave-hash")
       auto-save-directory-fallback "/tmp"
       auto-save-list-file-prefix (concat temp-directory "/autosave-")
       auto-save-hash-p nil
       auto-save-timeout 100
       auto-save-interval 300)
 (make-directory auto-save-directory t)
 (require 'auto-save)

 ;; Put backups in another directory.  With the directory-info
 ;; variable, you can control which files get backed up where.
 (require 'backup-dir)
 (setq bkup-backup-directory-info
       `(
         (t ,(concat temp-directory "/backups") ok-create full-path)
         ))
 (setq make-backup-files t)
 (setq backup-by-copying t)
 (setq backup-by-copying-when-mismatch t)
 (setq backup-by-copying-when-linked t)
 (setq version-control t)
 (setq-default delete-old-versions t))
>>>>>>> 61279e7e

;; ---------------------------------------------------------------- ;;
;; Parens
;;
(GNUEmacs (show-paren-mode 1)                   ;; highlight matching parens
          (setq show-paren-style 'expression))  ;; highlight entire expression

; sexp mode will highlight the entire block contained in the parens,
; when the cursor is placed right after a paren
(XEmacs (require 'paren)                        ;; XEmacs
        (paren-set-mode 'sexp))                 ;; highlight entire expression

; From http://www.emacswiki.org/emacs/ParenthesisMatching#toc6
(defun goto-match-paren (arg)
  "Go to the matching parenthesis if on parenthesis.
   vi style of % jumping to matching brace."
  (interactive "p")
  (message "%s" last-command)
  (cond ((looking-at "\\s\(") (forward-list 1) (backward-char 1))
	((looking-at "\\s\)") (forward-char 1) (backward-list 1))
	(t (self-insert-command (or arg 1)))))

(global-set-key "%" 'goto-match-paren)

;; ---------------------------------------------------------------- ;;
;; Trailing whitespace
;;
;;   only works in emacs, not xemacs
;;

;; Highlight trailing whitespace by default
(setq-default show-trailing-whitespace t)

(defun toggle-trailing-whitespace ()
  "Toggle the trailing whitespace indicator"
  (interactive)
  (if show-trailing-whitespace
      (progn
        (message "show-trailing-whitespace OFF")
        (setq show-trailing-whitespace nil))
      (progn
        (message "show-trailing-whitespace ON")
        (setq show-trailing-whitespace t)))
  (redraw-display))
(global-set-key "\C-cw" 'toggle-trailing-whitespace)

;; ---------------------------------------------------------------- ;;
;; Matlab mode
;;
(if (file-exists-p "~/.xemacs/matlab-emacs/matlab-emacs/")
    (progn
      (add-to-list 'load-path "~/.xemacs/matlab-emacs/matlab-emacs/")
      (require 'matlab-load)))

;;;;;;;;;;;;;;;;;;;;;;;;;;;;;;;;;;;;;;;;;;;;;;;;;;;;;;;;;;;;;;;;;;;;;;;
;;; ---------------------------------------------------------------- ;;
;;;
;;; Tags
;;;
;
; ;; M-.     -- search for a tag
; ;; M-,     -- go to next result in the tag search
;
;(setq tags-file-name '"/u/yuanc/usr/tags/TAGS")
;(setq tags-build-completion-table t)
;(setq tags-auto-read-changed-tag-files t)
;(setq tags-always-exact t)		;; make tags work "correctly"
;(Unix (setq tags-table-list '("/u/yuanc/usr/tags/TAGS")))
;(if (>= (emacs-number) 20.3)
;    (setq tags-revert-without-query t)	;; always revert tags tables w/o query
;  (setq revert-without-query '(".*")))	;; always revert tags tables w/o query
;
;
;;; ---------------------------------------------------------------- ;;
;;;
;;; Column Marker
;;;
;;; http://www.emacswiki.org/emacs/ColumnMarker
;;;
;(require 'column-marker)
;
;(defun set-eighty-column ()
;  "Highlight the 80th column"
;  (interactive)
;  (if column-marker-1
;      (column-marker-internal 'column-marker-1 nil)
;      (column-marker-1 80)))
;
;; \C-c\C-e seems to be a neat double paren feature, at least in
;; cperl, so don't override it.
;;(global-set-key "\C-c\C-e" 'set-eighty-column)
;;(global-set-key "\M-n" 'just-one-space)
;;(global-set-key "\M-p" 'fill-paragraph)
;
;(global-set-key "\C-c8" 'set-eighty-column)
;
;;; ---------------------------------------------------------------- ;;
;
;(defun toggle-trunc-lines ()
;  "toggles truncate-lines variable between nil and non-nil for this buffer"
;  (interactive)
;  (if truncate-lines
;    (setq truncate-lines nil)
;    (setq truncate-lines 1)))
;
;;; ---------------------------------------------------------------- ;;
;; I don't think I need these
;
;(setq search-highlight t)		;; highlight search strings
;;(Windows (require 'cygwin32-mount))	;; read cygwin mount points
;(GNUEmacs (transient-mark-mode 1))      ;; highlight region when mark is active
;(setq next-line-add-newlines nil)	;; no newlines at end of buffer
;(setq scroll-step 3)			;; set scrolling
;(setq make-backup-files nil)		;; no *~ files
;(setq angry-mob-with-torches-and-pitchforks t)
;(GNUEmacs (menu-bar-mode -1))		;; turn off menu bar
;(resize-minibuffer-mode 1)		;; automatically resize minibuffer
;(hscroll-global-mode)			;; horizontal scroll
;(set-input-mode nil nil t)		;; use accents
;(setq default-major-mode 'text-mode)	;; text mode as default
;(setq find-file-existing-other-name t)	;; handle symbolic links
;(setq-default mode-line-mule-info "-")
;(setq display-time-mail-file t)	;; don't check for new mail
;
;; ---------------------------------------------------------------- ;;
;; Cscope
;;
;(require 'xcscope)
;(add-hook 'java-mode-hook (function cscope:hook))
;(cscope-set-initial-directory "/u/yuanc/usr/tags")
;
;;
;; Cscope Keybindings (from man xcscope):
;;
;; All keybindings use the "C-c s" prefix, but are usable only while
;; editing a source file, or in the cscope results buffer:
;;
;; C-c s s Find symbol.
;; C-c s d Find global definition.
;; C-c s g Find global definition (alternate binding).
;; C-c s G Find global definition without prompting.
;; C-c s c Find functions calling a function.
;; C-c s C Find called functions (list functions called from a function).
;; C-c s t Find text string.
;; C-c s e Find egrep pattern.
;; C-c s f Find a file.
;; C-c s i Find files #including a file.
;;
;; These pertain to navigation through the search results:
;;
;; C-c s b Display *cscope* buffer.
;; C-c s B Auto display *cscope* buffer toggle.
;; C-c s n Next symbol.
;; C-c s N Next file.
;; C-c s p Previous symbol.
;; C-c s P Previous file.
;; C-c s u Pop mark.
;;
;; These pertain to setting and unsetting the variable,
;; 'cscope-initial-directory', (location searched for the cscope
;; database directory):
;;
;; C-c s a Set initial directory.
;; C-c s A Unset initial directory.
;;
;; These pertain to cscope database maintenance:
;;
;; C-c s L Create list of files to index.
;; C-c s I Create list and index.
;; C-c s E Edit list of files to index.
;; C-c s W Locate this buffer's cscope directory  ( "W" --> "where" ).
;; C-c s S Locate this buffer's cscope directory. (alternate binding: "S" --> "show" ).
;; C-c s T Locate this buffer's cscope directory. (alternate binding: "T" --> "tell" ).
;; C-c s D Dired this buffer's directory.
;;
;; ---------------------------------------------------------------- ;;
;; Change default colors
;;

;; (defun fontify ()
;;   "Turn on font lock (M-x list-faces-display) and customize colors."
;;   (interactive)
;;   (require 'font-lock)	; for xemacs
;;   (if (functionp 'global-font-lock-mode) (global-font-lock-mode t))
;;   ;(setq font-lock-support-mode 'lazy-lock-mode)
;;   (setq lazy-lock-minimum-size 10000)
;;   (setq lazy-lock-defer-on-scrolling 'eventually)
;;   (setq lazy-lock-stealth-time 5)
;;   (setq lazy-lock-defer-contextually t)
;;   (setq font-lock-maximum-decoration t)
;;   (set-face-foreground 'bold "blue")
;;   (set-face-foreground 'italic "purple")
;;   (set-face-foreground 'bold-italic "red2")
;;   (set-face-foreground 'underline "Magenta")
;;   (if (x-display-color-p)
;;       (set-face-underline-p 'underline nil))
;;   (if (< (string-to-number emacs-version) 20)
;;       (setq font-lock-face-attributes
;; 	    '((font-lock-comment-face "forest green")
;; 	      (font-lock-function-name-face "red")
;; 	      (font-lock-keyword-face "blue")
;; 	      (font-lock-reference-face "cadetblue")
;; 	      (font-lock-string-face "brown")
;; 	      (font-lock-type-face "purple")
;; 	      (font-lock-variable-name-face "orangered")))
;;     (if (facep 'font-lock-builtin-face)
;; 	(set-face-foreground 'font-lock-builtin-face "Orchid"))
;;     (set-face-foreground 'font-lock-comment-face "forest green")
;;     (if (facep 'font-lock-reference-face)
;; 	(set-face-foreground 'font-lock-reference-face "cadetblue"))
;;     (if (not (facep 'font-lock-constant-face))
;; 	(copy-face 'font-lock-reference-face 'font-lock-constant-face))
;;     (set-face-foreground 'font-lock-constant-face "cadetblue")
;;     (set-face-foreground 'font-lock-function-name-face "red")
;;     (set-face-foreground 'font-lock-keyword-face "blue")
;;     (set-face-foreground 'font-lock-string-face "brown")
;;     (set-face-foreground 'font-lock-type-face "purple")
;;     (set-face-foreground 'font-lock-variable-name-face "orangered")
;;     (if (facep 'font-lock-warning-face)
;; 	(set-face-foreground 'font-lock-warning-face "red"))
;;     (GNUEmacs (set-face-foreground 'modeline "white")
;; 	      (set-face-background 'modeline "steel blue"))
;;     (XEmacs (set-face-foreground 'modeline "red")
;; 	    (set-face-background 'modeline "Gray95"))
;;     (XEmacs (set-face-background 'default "gray85"))
;;     ; change font-lock-keywords
;;     (GNUEmacs
;;      (font-lock-add-keywords 'tcl-mode
;;       '(("\\<\\(set\\|unset\\|incr\\|expr\\|array\\|split\\|string\\|regexp\\|array\\|lindex\\|list\\|lappend\\)\\>"
;; 	 0 font-lock-type-face)
;; 	("\\<\\(catch\\)\\>" 0 font-lock-keyword-face)
;; 	("${?\\(\\sw+\\)" 1 font-lock-variable-name-face) ; variables
;; 	("$\\(\\sw+\\)(\\(\\sw+\\))" 2 font-lock-variable-name-face) ; array variables
;; 	("\\<[0-9]+\\>" 0 'font-lock-constant-face)
;; 	("\\<0x[0-9]+\\>" 0 'font-lock-constant-face)
;; 	; itcl stuff
;; 	("\\<private\\>" 0 font-lock-type-face)
;; 	("\\<\\(namespace\\)\\>[ 	]*\\(\\sw+\\)?"
;; 	 (1 font-lock-type-face)
;; 	 (2 font-lock-function-name-face nil t))
;; 	("\\<\\(body\\|class\\|configbody\\|variable\\)\\>[ 	]*\\(\\sw+\\)?"
;; 	 (1 font-lock-keyword-face)
;; 	 (2 font-lock-function-name-face nil t))
;; 	("#auto" 0 'font-lock-type-face t)
;; 	))
;;     (font-lock-add-keywords 'perl-mode
;;       '(("^\\(=\\sw+\\)\\s-\\(.+\\)\n\\(^\n\\|^[^=].*\n\\)*"
;; 	 (0 font-lock-comment-face prepend)
;; 	 (1 font-lock-builtin-face prepend)
;; 	 (2 font-lock-type-face prepend))
;; 	("^=cut$" 0 font-lock-builtin-face)))
;;     (font-lock-add-keywords 'comint-mode
;;       '(("^\\[[0-9]+\\][^#$%>\n]*[$>] *" 0 font-lock-keyword-face))))))

;; (if window-system
;;     (fontify))

;; ---------------------------------------------------------------- ;;
;; Flymake
;;
;; http://www.gnu.org/software/emacs/manual/html_mono/flymake.html
;; http://www.emacswiki.org/emacs/PythonMode#toc8
;;

;; (when (load "flymake" t)
;;   (defun flymake-pylint-init ()
;;     (let* ((temp-file (flymake-init-create-temp-buffer-copy
;;                        'flymake-create-temp-inplace))
;;        (local-file (file-relative-name
;;                     temp-file
;;                     (file-name-directory buffer-file-name))))
;;       (list "epylint" (list local-file))))

;;   (add-to-list 'flymake-allowed-file-name-masks
;;            '("\\.py\\'" flymake-pylint-init)))

;; (setq flymake-allowed-file-name-masks
;;       '(("\\.py\\'" flymake-pylint-init)
;;         ("\\.html?\\'" flymake-xml-init)
;;         ("\\.cs\\'" flymake-simple-make-init)
;;         ("\\.pl\\'" flymake-perl-init)
;;         ("[0-9]+\\.tex\\'" flymake-master-tex-init flymake-master-cleanup)
;;         ("\\.tex\\'" flymake-simple-tex-init)
;;         ("\\.idl\\'" flymake-simple-make-init)))
;; ; remove the c, java, and xml flymake hooks since those don't seem to work.
;;   ;("\\.c\\'" flymake-simple-make-init)
;;   ;("\\.cpp\\'" flymake-simple-make-init)
;;   ;("\\.xml\\'" flymake-xml-init)
;;   ;("\\.h\\'" flymake-master-make-header-init flymake-master-cleanup)
;;   ;("\\.java\\'" flymake-simple-make-java-init flymake-simple-java-cleanup)

;; (add-hook 'find-file-hook 'flymake-find-file-hook)

;; ---------------------------------------------------------------- ;;<|MERGE_RESOLUTION|>--- conflicted
+++ resolved
@@ -30,7 +30,8 @@
 ;; M-<down>  -- move backwards a block
 ;; C-a       -- go to beginning of line
 ;; C-e       -- go to end of line
-;; M-g g     -- goto line number
+;; M-g g     -- goto line number (emacs)
+;; M-g       -- goto line number (xemacs)
 ;; M-<       -- goto beginning of file
 ;; M->       -- goto end of file
 ;;
@@ -238,49 +239,6 @@
  (custom-set-variables
   '(auto-save-file-name-transforms '((".*" "~/.emacs.d/autosaves/\\1" t)))
   '(backup-directory-alist '((".*" . "~/.emacs.d/backups/"))))
-
-<<<<<<< HEAD
-;; For Emacs
-;; Put autosave files (ie #foo#) and backup files (ie foo~) in ~/.emacs.d/.
-(GNUEmacs (custom-set-variables
-           '(auto-save-file-name-transforms '((".*" "~/.emacs.d/autosaves/\\1" t)))
-           '(backup-directory-alist '((".*" . "~/.emacs.d/backups/"))))
-
-          ;; create the autosave dir if necessary, since emacs won't.
-          (make-directory "~/.emacs.d/autosaves/" t))
-
-;; For XEmacs
-;; Auto-save
-;; Load the auto-save.el package, which lets you put all of your autosave
-;; files in one place, instead of scattering them around the file system.
-;; M-x recover-all-files or M-x recover-file to get them back
-(XEmacs (defvar temp-directory "~/.xemacs/tmp")
-        (make-directory temp-directory t)
-
-        (setq auto-save-directory (concat temp-directory "/autosave")
-              auto-save-hash-directory (concat temp-directory "/autosave-hash")
-              auto-save-directory-fallback "/tmp"
-              auto-save-list-file-prefix (concat temp-directory "/autosave-")
-              auto-save-hash-p nil
-              auto-save-timeout 100
-              auto-save-interval 300)
-        (make-directory auto-save-directory t)
-        (require 'auto-save)
-
-        ;; Put backups in another directory.  With the directory-info
-        ;; variable, you can control which files get backed up where.
-        (require 'backup-dir)
-        (setq bkup-backup-directory-info
-              `(
-                (t ,(concat temp-directory "/backups") ok-create full-path)
-                ))
-        (setq make-backup-files t)
-        (setq backup-by-copying t)
-        (setq backup-by-copying-when-mismatch t)
-        (setq backup-by-copying-when-linked t)
-        (setq version-control t)
-        (setq-default delete-old-versions t))
-=======
  ;; create the autosave dir if necessary, since emacs won't.
  (make-directory "~/.emacs.d/autosaves/" t))
 
@@ -315,7 +273,6 @@
  (setq backup-by-copying-when-linked t)
  (setq version-control t)
  (setq-default delete-old-versions t))
->>>>>>> 61279e7e
 
 ;; ---------------------------------------------------------------- ;;
 ;; Parens
